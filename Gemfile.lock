GEM
  remote: https://rubygems.org/
  specs:
    activesupport (6.1.3.2)
      concurrent-ruby (~> 1.0, >= 1.0.2)
      i18n (>= 1.6, < 2)
      minitest (>= 5.1)
      tzinfo (~> 2.0)
      zeitwerk (~> 2.3)
    addressable (2.7.0)
      public_suffix (>= 2.0.2, < 5.0)
    ast (2.4.2)
    coderay (1.1.3)
    concurrent-ruby (1.1.9)
    diff-lcs (1.4.4)
    faraday (1.4.1)
      faraday-excon (~> 1.1)
      faraday-net_http (~> 1.0)
      faraday-net_http_persistent (~> 1.1)
      multipart-post (>= 1.2, < 3)
<<<<<<< HEAD
    i18n (1.8.10)
      concurrent-ruby (~> 1.0)
=======
      ruby2_keywords (>= 0.0.4)
    faraday-excon (1.1.0)
    faraday-net_http (1.0.1)
    faraday-net_http_persistent (1.1.0)
>>>>>>> 699cce85
    method_source (1.0.0)
    minitest (5.14.4)
    multipart-post (2.1.1)
    octokit (4.21.0)
      faraday (>= 0.9)
      sawyer (~> 0.8.0, >= 0.5.3)
    parallel (1.20.1)
    parser (3.0.1.1)
      ast (~> 2.4.1)
    pry (0.14.1)
      coderay (~> 1.1)
      method_source (~> 1.0)
<<<<<<< HEAD
    public_suffix (4.0.5)
    rack (2.2.3)
    rainbow (3.0.0)
    regexp_parser (2.1.1)
    rexml (3.2.5)
    rspec (3.9.0)
      rspec-core (~> 3.9.0)
      rspec-expectations (~> 3.9.0)
      rspec-mocks (~> 3.9.0)
    rspec-core (3.9.2)
      rspec-support (~> 3.9.3)
    rspec-expectations (3.9.2)
=======
    public_suffix (4.0.6)
    rainbow (3.0.0)
    regexp_parser (1.7.1)
    rexml (3.2.5)
    rspec (3.10.0)
      rspec-core (~> 3.10.0)
      rspec-expectations (~> 3.10.0)
      rspec-mocks (~> 3.10.0)
    rspec-core (3.10.1)
      rspec-support (~> 3.10.0)
    rspec-expectations (3.10.1)
>>>>>>> 699cce85
      diff-lcs (>= 1.2.0, < 2.0)
      rspec-support (~> 3.10.0)
    rspec-mocks (3.10.1)
      diff-lcs (>= 1.2.0, < 2.0)
<<<<<<< HEAD
      rspec-support (~> 3.9.0)
    rspec-support (3.9.3)
    rubocop (1.12.1)
=======
      rspec-support (~> 3.10.0)
    rspec-support (3.10.1)
    rubocop (0.88.0)
>>>>>>> 699cce85
      parallel (~> 1.10)
      parser (>= 3.0.0.0)
      rainbow (>= 2.2.2, < 4.0)
      regexp_parser (>= 1.8, < 3.0)
      rexml
      rubocop-ast (>= 1.2.0, < 2.0)
      ruby-progressbar (~> 1.7)
<<<<<<< HEAD
      unicode-display_width (>= 1.4.0, < 3.0)
    rubocop-ast (1.7.0)
      parser (>= 3.0.1.1)
    rubocop-rails (2.9.1)
      activesupport (>= 4.2.0)
      rack (>= 1.1)
      rubocop (>= 0.90.0, < 2.0)
    rubocop-rspec (2.2.0)
      rubocop (~> 1.0)
      rubocop-ast (>= 1.1.0)
    ruby-progressbar (1.11.0)
=======
      unicode-display_width (>= 1.4.0, < 2.0)
    rubocop-ast (0.2.0)
      parser (>= 2.7.0.1)
    ruby-progressbar (1.10.1)
    ruby2_keywords (0.0.4)
>>>>>>> 699cce85
    sawyer (0.8.2)
      addressable (>= 2.3.5)
      faraday (> 0.8, < 2.0)
    simplycop (1.7.1)
      rubocop (~> 1.12.1)
      rubocop-rails (~> 2.9.0)
      rubocop-rspec (~> 2.2.0)
    tzinfo (2.0.4)
      concurrent-ruby (~> 1.0)
    unicode-display_width (2.0.0)
    zeitwerk (2.4.2)

PLATFORMS
  ruby

DEPENDENCIES
  octokit
  pry
  rspec
  simplycop

BUNDLED WITH
   2.2.19<|MERGE_RESOLUTION|>--- conflicted
+++ resolved
@@ -1,58 +1,31 @@
 GEM
   remote: https://rubygems.org/
   specs:
-    activesupport (6.1.3.2)
-      concurrent-ruby (~> 1.0, >= 1.0.2)
-      i18n (>= 1.6, < 2)
-      minitest (>= 5.1)
-      tzinfo (~> 2.0)
-      zeitwerk (~> 2.3)
     addressable (2.7.0)
       public_suffix (>= 2.0.2, < 5.0)
-    ast (2.4.2)
+    ast (2.4.1)
     coderay (1.1.3)
-    concurrent-ruby (1.1.9)
     diff-lcs (1.4.4)
     faraday (1.4.1)
       faraday-excon (~> 1.1)
       faraday-net_http (~> 1.0)
       faraday-net_http_persistent (~> 1.1)
       multipart-post (>= 1.2, < 3)
-<<<<<<< HEAD
-    i18n (1.8.10)
-      concurrent-ruby (~> 1.0)
-=======
       ruby2_keywords (>= 0.0.4)
     faraday-excon (1.1.0)
     faraday-net_http (1.0.1)
     faraday-net_http_persistent (1.1.0)
->>>>>>> 699cce85
     method_source (1.0.0)
-    minitest (5.14.4)
     multipart-post (2.1.1)
     octokit (4.21.0)
       faraday (>= 0.9)
       sawyer (~> 0.8.0, >= 0.5.3)
-    parallel (1.20.1)
-    parser (3.0.1.1)
+    parallel (1.19.2)
+    parser (2.7.1.4)
       ast (~> 2.4.1)
     pry (0.14.1)
       coderay (~> 1.1)
       method_source (~> 1.0)
-<<<<<<< HEAD
-    public_suffix (4.0.5)
-    rack (2.2.3)
-    rainbow (3.0.0)
-    regexp_parser (2.1.1)
-    rexml (3.2.5)
-    rspec (3.9.0)
-      rspec-core (~> 3.9.0)
-      rspec-expectations (~> 3.9.0)
-      rspec-mocks (~> 3.9.0)
-    rspec-core (3.9.2)
-      rspec-support (~> 3.9.3)
-    rspec-expectations (3.9.2)
-=======
     public_suffix (4.0.6)
     rainbow (3.0.0)
     regexp_parser (1.7.1)
@@ -64,57 +37,29 @@
     rspec-core (3.10.1)
       rspec-support (~> 3.10.0)
     rspec-expectations (3.10.1)
->>>>>>> 699cce85
       diff-lcs (>= 1.2.0, < 2.0)
       rspec-support (~> 3.10.0)
     rspec-mocks (3.10.1)
       diff-lcs (>= 1.2.0, < 2.0)
-<<<<<<< HEAD
-      rspec-support (~> 3.9.0)
-    rspec-support (3.9.3)
-    rubocop (1.12.1)
-=======
       rspec-support (~> 3.10.0)
     rspec-support (3.10.1)
     rubocop (0.88.0)
->>>>>>> 699cce85
       parallel (~> 1.10)
-      parser (>= 3.0.0.0)
+      parser (>= 2.7.1.1)
       rainbow (>= 2.2.2, < 4.0)
-      regexp_parser (>= 1.8, < 3.0)
+      regexp_parser (>= 1.7)
       rexml
-      rubocop-ast (>= 1.2.0, < 2.0)
+      rubocop-ast (>= 0.1.0, < 1.0)
       ruby-progressbar (~> 1.7)
-<<<<<<< HEAD
-      unicode-display_width (>= 1.4.0, < 3.0)
-    rubocop-ast (1.7.0)
-      parser (>= 3.0.1.1)
-    rubocop-rails (2.9.1)
-      activesupport (>= 4.2.0)
-      rack (>= 1.1)
-      rubocop (>= 0.90.0, < 2.0)
-    rubocop-rspec (2.2.0)
-      rubocop (~> 1.0)
-      rubocop-ast (>= 1.1.0)
-    ruby-progressbar (1.11.0)
-=======
       unicode-display_width (>= 1.4.0, < 2.0)
     rubocop-ast (0.2.0)
       parser (>= 2.7.0.1)
     ruby-progressbar (1.10.1)
     ruby2_keywords (0.0.4)
->>>>>>> 699cce85
     sawyer (0.8.2)
       addressable (>= 2.3.5)
       faraday (> 0.8, < 2.0)
-    simplycop (1.7.1)
-      rubocop (~> 1.12.1)
-      rubocop-rails (~> 2.9.0)
-      rubocop-rspec (~> 2.2.0)
-    tzinfo (2.0.4)
-      concurrent-ruby (~> 1.0)
-    unicode-display_width (2.0.0)
-    zeitwerk (2.4.2)
+    unicode-display_width (1.7.0)
 
 PLATFORMS
   ruby
@@ -123,7 +68,7 @@
   octokit
   pry
   rspec
-  simplycop
+  rubocop
 
 BUNDLED WITH
-   2.2.19+   2.1.4